module Csv.Decode exposing
    ( Decoder, string, int, float, blank
<<<<<<< HEAD
    , column, field
    , FieldNames(..), decodeCsv, decodeCustom, Error(..), DecodingError(..), errorToString, Column(..), Problem(..)
=======
    , column, field, optionalColumn, optionalField
    , FieldNames(..), decodeCsv, decodeCustom, Error(..), errorToString, Column(..), Problem(..)
>>>>>>> b96568b1
    , map, map2, map3, into, pipeline
    , oneOf, andThen, succeed, fail, fromResult, fromMaybe
    )

{-| Decode values from CSV. This package tries to be as
unsurprising as possible, imitating [`elm/json`][elm-json] and
[`NoRedInk/elm-json-decode-pipeline`][json-decode-pipeline] so that you can
apply whatever you already know about JSON decoders to a different data format.

[elm-json]: https://package.elm-lang.org/packages/elm/json/latest/
[json-decode-pipline]: https://package.elm-lang.org/packages/NoRedInk/elm-json-decode-pipeline/latest/


## A Crash Course on Constructing Decoders

Say you have a CSV like this:

    ID,Name,Species
    1,Atlas,cat
    2,Axel,puffin

You want to get some data out of it, so you're looking through these docs.
Where do you begin?

The first thing you need to know is that decoders are designed to fit together
to match whatever data shapes are in your CSV. So to decode the ID (an `Int` in
the "ID" field), you'd combine [`int`](#int) and [`field`](#field) like this:

    data : String
    data =
        -- \u{000D} is the carriage return
        "ID,Name,Species\u{000D}\n1,Atlas,cat\u{000D}\n2,Axel,puffin"

    decodeCsv FieldNamesFromFirstRow (field "ID" int) data
    --> Ok [ 1, 2 ]

But this is probably not enough, so we'll need to combine a bunch of decoders
together using [`into`](#into):

    decodeCsv FieldNamesFromFirstRow
        (into
            (\id name species ->
                { id = id
                , name = name
                , species = species
                }
            )
            |> pipeline (field "ID" int)
            |> pipeline (field "Name" string)
            |> pipeline (field "Species" string)
        )
        data
    --> Ok
    -->     [ { id = 1, name = "Atlas", species = "cat" }
    -->     , { id = 2, name = "Axel", species = "puffin" }
    -->     ]

You can decode as many things as you want by giving [`into`](#into) a function
that takes more arguments.


## Basic Decoders

@docs Decoder, string, int, float, blank


## Finding Values

@docs column, field, optionalColumn, optionalField


## Running Decoders

@docs FieldNames, decodeCsv, decodeCustom, Error, DecodingError, errorToString, Column, Problem


## Transforming Values

@docs map, map2, map3, into, pipeline


## Fancy Decoding

@docs oneOf, andThen, succeed, fail, fromResult, fromMaybe

-}

import Csv.Parser as Parser
import Dict exposing (Dict)
import Set



-- BASIC DECODERS


{-| A way to specify what kind of thing you want to decode into. For example,
if you have a `Pet` data type, you'd want a `Decoder Pet`.
-}
type Decoder a
    = Decoder
        (Location
         -> Dict String Int
         -> Int
         -> List String
         -> Result (List DecodingError) a
        )


fromString : (String -> Result Problem a) -> Decoder a
fromString convert =
    Decoder <|
        \location fieldNames rowNum row ->
            let
                error problem =
                    Err
                        [ FieldDecodingError
                            { row = rowNum
                            , column = locationToColumn fieldNames location
                            , problem = problem
                            }
                        ]
            in
            case location of
                Column_ colNum ->
                    case row |> List.drop colNum |> List.head of
                        Just value ->
                            case convert value of
                                Ok converted ->
                                    Ok converted

                                Err problem ->
                                    error problem

                        Nothing ->
                            error (ColumnNotFound colNum)

                Field_ name ->
                    case Dict.get name fieldNames of
                        Just colNum ->
                            case row |> List.drop colNum |> List.head of
                                Just value ->
                                    case convert value of
                                        Ok converted ->
                                            Ok converted

                                        Err problem ->
                                            error problem

                                Nothing ->
                                    error (FieldNotFound name)

                        Nothing ->
                            Err [ FieldNotProvided name ]

                OnlyColumn_ ->
                    case row of
                        [] ->
                            error (ColumnNotFound 0)

                        [ only ] ->
                            case convert only of
                                Ok converted ->
                                    Ok converted

                                Err problem ->
                                    error problem

                        _ ->
                            error (ExpectedOneColumn (List.length row))


{-| Decode a string.

    decodeCsv NoFieldNames string "a" --> Ok [ "a" ]

Unless you specify otherwise (e.g. with [`field`](#field)) this will assume
there is only one column in the CSV and try to decode that.

    decodeCsv NoFieldNames string "a,b"
    --> Err
    -->     (DecodingErrors
    -->         [ { row = 0
    -->           , column = OnlyColumn
    -->           , problems = [ ExpectedOneColumn 2 ]
    -->           }
    -->         ]
    -->     )

-}
string : Decoder String
string =
    fromString Ok


{-| Decode an integer.

    decodeCsv NoFieldNames int "1" --> Ok [ 1 ]

    decodeCsv NoFieldNames int "volcano"
    --> Err
    -->     (DecodingErrors
    -->         [ { row = 0
    -->           , column = OnlyColumn
    -->           , problems = [ ExpectedInt "volcano" ]
    -->           }
    -->         ]
    -->     )

Unless you specify otherwise (e.g. with [`field`](#field)) this will assume
there is only one column in the CSV and try to decode that.

    decodeCsv NoFieldNames int "1,2"
    --> Err
    -->     (DecodingErrors
    -->         [ { row = 0
    -->           , column = OnlyColumn
    -->           , problems = [ ExpectedOneColumn 2 ]
    -->           }
    -->         ]
    -->     )

-}
int : Decoder Int
int =
    fromString <|
        \value ->
            case String.toInt (String.trim value) of
                Just parsed ->
                    Ok parsed

                Nothing ->
                    Err (ExpectedInt value)


{-| Decode a floating-point number.

    decodeCsv NoFieldNames float "3.14" --> Ok [ 3.14 ]

    decodeCsv NoFieldNames float "mimesis"
    --> Err
    -->     (DecodingErrors
    -->         [ { row = 0
    -->           , column = OnlyColumn
    -->           , problems = [ ExpectedFloat "mimesis" ]
    -->           }
    -->         ]
    -->     )

Unless you specify otherwise (e.g. with [`field`](#field)) this will assume
there is only one column in the CSV and try to decode that.

    decodeCsv NoFieldNames float "1.0,2.0"
    --> Err
    -->     (DecodingErrors
    -->         [ { row = 0
    -->           , column = OnlyColumn
    -->           , problems = [ ExpectedOneColumn 2 ]
    -->           }
    -->         ]
    -->     )

-}
float : Decoder Float
float =
    fromString <|
        \value ->
            case String.toFloat (String.trim value) of
                Just parsed ->
                    Ok parsed

                Nothing ->
                    Err (ExpectedFloat value)


{-| Handle blank fields by turning them into `Maybe`s. We consider a field
to be blank if it's empty or consists solely of whitespace characters.

    decodeCsv NoFieldNames (blank int) "\r\n1"
    --> Ok [ Nothing, Just 1 ]

-}
blank : Decoder a -> Decoder (Maybe a)
blank decoder =
    andThen
        (\maybeBlank ->
            if String.isEmpty (String.trim maybeBlank) then
                succeed Nothing

            else
                map Just decoder
        )
        string



-- LOCATIONS


type Location
    = Column_ Int
    | Field_ String
    | OnlyColumn_


{-| Parse a value at a numbered column, starting from 0.

    decodeCsv NoFieldNames (column 1 string) "a,b,c" --> Ok [ "b" ]

    decodeCsv NoFieldNames (column 100 float) "3.14"
    --> Err
    -->     (DecodingErrors
    -->         [ { row = 0
    -->           , column = Column 100
    -->           , problems = [ ColumnNotFound 100 ]
    -->           }
    -->         ]
    -->     )

-}
column : Int -> Decoder a -> Decoder a
column col (Decoder decoder) =
    Decoder (\_ fieldNames row -> decoder (Column_ col) fieldNames row)


{-| Like `column`, parse a value at a numbered column. The parsing succeeds even if the column is missing.

    decodeCsv
        NoFieldNames
        (optionalColumn 1 string)
        "Pie\r\nApple,Argentina"
    --> Ok [ Nothing, Just "Argentina" ]

-}
optionalColumn : Int -> Decoder a -> Decoder (Maybe a)
optionalColumn col (Decoder decoder) =
    Decoder
        (\_ fieldNames rowNum row ->
            if col < List.length row then
                Result.map Just (decoder (Column_ col) fieldNames rowNum row)

            else
                Ok Nothing
        )


{-| Parse a value at a named column. There are a number of ways to provide
these names, see [`FieldNames`](#FieldNames)

    decodeCsv
        FieldNamesFromFirstRow
        (field "Country" string)
        "Country\r\nArgentina"
    --> Ok [ "Argentina" ]

-}
field : String -> Decoder a -> Decoder a
field name (Decoder decoder) =
    Decoder (\_ fieldNames row -> decoder (Field_ name) fieldNames row)


{-| Like `field`, parse a value at a named column. The parsing succeeds even if the column is missing.

    decodeCsv
        FieldNamesFromFirstRow
        (optionalField "Country" string)
        "Country\r\nArgentina"
    --> Ok [ Just "Argentina" ]


    decodeCsv
        FieldNamesFromFirstRow
        (optionalField "Country" string)
        "Pie\r\nApple"
    --> Ok [ Nothing ]

-}
optionalField : String -> Decoder a -> Decoder (Maybe a)
optionalField name (Decoder decoder) =
    Decoder
        (\_ fieldNames rowNum row ->
            if Dict.member name fieldNames then
                Result.map Just (decoder (Field_ name) fieldNames rowNum row)

            else
                Ok Nothing
        )



-- RUN DECODERS


{-| Where do we get names for use with [`field`](#field)?

  - `NoFieldNames`: don't get field names at all. [`field`](#field) will
    always fail.
  - `CustomFieldNames`: use the provided field names in order (so `["Id", "Name"]`
    will mean that "Id" is in column 0 and "Name" is in column 1.)
  - `FieldNamesFromFirstRow`: use the first row of the CSV as the source of
    field names.

-}
type FieldNames
    = NoFieldNames
    | CustomFieldNames (List String)
    | FieldNamesFromFirstRow


getFieldNames : FieldNames -> List (List String) -> Result Error ( Dict String Int, Int, List (List String) )
getFieldNames headers rows =
    let
        fromList : List String -> Dict String Int
        fromList names =
            names
                |> List.foldl
                    (\name ( soFar, i ) ->
                        ( Dict.insert name i soFar
                        , i + 1
                        )
                    )
                    ( Dict.empty, 0 )
                |> Tuple.first
    in
    case headers of
        NoFieldNames ->
            Ok ( Dict.empty, 0, rows )

        CustomFieldNames names ->
            Ok ( fromList names, 0, rows )

        FieldNamesFromFirstRow ->
            case rows of
                [] ->
                    Err NoFieldNamesOnFirstRow

                first :: rest ->
                    Ok ( fromList (List.map String.trim first), 1, rest )


{-| Convert a CSV string into some type you care about using the
[`Decoder`](#Decoder)s in this module!
-}
decodeCsv : FieldNames -> Decoder a -> String -> Result Error (List a)
decodeCsv =
    decodeCustom { fieldSeparator = ',' }


{-| Convert something shaped roughly like a CSV. For example, to decode
a TSV (_tab_-separated values) string:

    decodeCustom {  fieldSeparator = '\t' }
        NoFieldNames
        (map2 Tuple.pair
            (column 0 int)
            (column 1 string)
        )
        "1\tBrian\n2\tAtlas"
        --> Ok [ ( 1, "Brian" ), ( 2, "Atlas" ) ]

-}
decodeCustom : { fieldSeparator : Char } -> FieldNames -> Decoder a -> String -> Result Error (List a)
decodeCustom config fieldNames decoder source =
    Parser.parse config source
        |> Result.mapError ParsingError
        |> Result.andThen (applyDecoder fieldNames decoder)


applyDecoder : FieldNames -> Decoder a -> List (List String) -> Result Error (List a)
applyDecoder fieldNames (Decoder decode) allRows =
    let
        defaultLocation : Location
        defaultLocation =
            OnlyColumn_
    in
    Result.andThen
        (\( resolvedNames, firstRowNumber, rows ) ->
            rows
                |> List.foldl
                    (\row ( soFar, rowNum ) ->
                        ( case decode defaultLocation resolvedNames rowNum row of
                            Ok val ->
                                case soFar of
                                    Ok values ->
                                        Ok (val :: values)

                                    Err errs ->
                                        Err errs

                            Err err ->
                                case soFar of
                                    Ok _ ->
                                        Err [ err ]

                                    Err errs ->
                                        Err (err :: errs)
                        , rowNum + 1
                        )
                    )
                    ( Ok [], firstRowNumber )
                |> Tuple.first
                |> Result.map List.reverse
                |> Result.mapError (DecodingErrors << List.concat << List.reverse)
        )
        (getFieldNames fieldNames allRows)


{-| Sometimes we cannot decode every row in a CSV. This is how we tell
you what went wrong. If you need to present this to someone, you can get a
human-readable version with [`errorToString`](#errorToString)

Some more detail:

  - `ParsingError`: there was a problem parsing the CSV into rows and
    columns. All these errors have to do with quoting issues. Check that
    any quoted fields are closed and that quotes are escaped.
  - `NoFieldNamesOnFirstRow`: we tried to get the field names from the first
    row (using [`FieldNames`](#FieldNames)) but couldn't find any, probably
    because the input was blank.
  - `DecodingErrors`: we couldn't decode a value using the specified
    decoder. See [`DecodingError`](#DecodingError) for more details.

-}
type Error
    = ParsingError Parser.Problem
    | NoFieldNamesOnFirstRow
    | DecodingErrors (List DecodingError)


{-| Errors when decoding can either be:

  - Focused on decoding a single field (`FieldDecodingError`), in which case there
    is a specific [`Problem`](#Problem) in a specific location.
  - A result of a [`oneOf`](#oneOf) where all branches failed (`OneOfDecodingError`).
  - A problem with the header row or configuration where a column is simply
    missing (`FieldNotProvided`).

-}
type DecodingError
    = FieldDecodingError { row : Int, column : Column, problem : Problem }
    | OneOfDecodingError Int (List DecodingError)
    | FieldNotProvided String


{-| Where did the problem happen?

  - `Column`: at the given column number
  - `Field`: at the given named column (with optional column number if we were
    able to look up what column we _should_ have found.)
  - `OnlyColumn`: at the only column in the row

-}
type Column
    = Column Int
    | Field String (Maybe Int)
    | OnlyColumn


locationToColumn : Dict String Int -> Location -> Column
locationToColumn fieldNames location =
    case location of
        Column_ i ->
            Column i

        Field_ name ->
            Field name (Dict.get name fieldNames)

        OnlyColumn_ ->
            OnlyColumn


{-| Things that can go wrong while decoding:

  - `ColumnNotFound Int` and `FieldNotFound String`: we looked for the
    specified column, but couldn't find it. The argument specifies where we
    tried to look.
  - `ExpectedOneColumn Int`: basic decoders like [`string`](#string) and
    [`int`](#int) expect to find a single column per row. If there are multiple
    columns, and you don't specify which to use with [`column`](#column)
    or [`field`](#field), you'll get this error. The argument says how many
    columns we found.
  - `ExpectedInt String` and `ExpectedFloat String`: we failed to parse a
    string into a number. The argument specifies the string we got.
  - `Failure`: we got a custom failure message from [`fail`](#fail).

-}
type Problem
    = ColumnNotFound Int
    | FieldNotFound String
    | ExpectedOneColumn Int
    | ExpectedInt String
    | ExpectedFloat String
    | Failure String


{-| Produce a human-readable version of an [`Error`](#Error)?!
-}
errorToString : Error -> String
errorToString error =
    case error of
        ParsingError (Parser.SourceEndedWithoutClosingQuote row) ->
            "The source ended on row " ++ String.fromInt row ++ " in a quoted field without a closing quote."

        ParsingError (Parser.AdditionalCharactersAfterClosingQuote row) ->
            "On row " ++ String.fromInt row ++ " in the source, there were additional characters in a field after a closing quote."

        NoFieldNamesOnFirstRow ->
            "I expected to see field names on the first row, but there were none."

        DecodingErrors errs ->
            let
                problemString : Problem -> String
                problemString problem =
                    case problem of
                        ColumnNotFound i ->
                            "I couldn't find column #" ++ String.fromInt i ++ "."

                        FieldNotFound name ->
                            "I couldn't find the `" ++ name ++ "` column."

                        ExpectedOneColumn howMany ->
                            "I expected exactly one column, but there were " ++ String.fromInt howMany ++ "."

                        ExpectedInt notInt ->
                            "I could not parse an int from `" ++ notInt ++ "`."

                        ExpectedFloat notFloat ->
                            "I could not parse a float from `" ++ notFloat ++ "`."

                        Failure custom ->
                            custom

                columnString : { b | column : Column } -> String
                columnString err =
                    case err.column of
                        Column col ->
                            "column " ++ String.fromInt col

                        Field name Nothing ->
                            "in the `" ++ name ++ "` field"

                        Field name (Just col) ->
                            "in the `" ++ name ++ "` field (column " ++ String.fromInt col ++ ")"

                        OnlyColumn ->
                            "column 0 (the only column present)"

                rowString : { a | startRow : Int, endRow : Int } -> String
                rowString loc =
                    case loc.endRow - loc.startRow of
                        0 ->
                            "row " ++ String.fromInt loc.startRow

                        1 ->
                            "rows " ++ String.fromInt loc.startRow ++ " and " ++ String.fromInt loc.endRow

                        _ ->
                            "rows " ++ String.fromInt loc.startRow ++ "–" ++ String.fromInt loc.endRow

                errString : DecodingError -> String
                errString err =
                    case err of
                        FieldDecodingError fde ->
                            columnString fde
                                ++ ": "
                                ++ problemString fde.problem

                        OneOfDecodingError _ oodes ->
                            "all of the following decoders failed, but at least one must succeed:\n"
                                ++ String.join "\n"
                                    (List.indexedMap
                                        (\i e ->
                                            "  (" ++ String.fromInt (i + 1) ++ ") " ++ errString e
                                        )
                                        oodes
                                    )

                        FieldNotProvided name ->
                            "field " ++ name ++ "was not provided"

                topLevelErrString : { startRow : Int, endRow : Int, error : DecodingError } -> String
                topLevelErrString err =
                    (case err.error of
                        FieldDecodingError _ ->
                            "There was a problem on " ++ rowString err ++ ", "

                        OneOfDecodingError _ _ ->
                            "There was a problem on " ++ rowString err ++ " - "

                        FieldNotProvided _ ->
                            "There was a problem in the header: "
                    )
                        ++ errString err.error

                isContiguous : DecodingError -> DecodingError -> Bool
                isContiguous errA errB =
                    case ( errA, errB ) of
                        ( FieldDecodingError a, FieldDecodingError b ) ->
                            a.problem == b.problem && a.row + 1 == b.row && a.column == b.column

                        ( OneOfDecodingError aRow aList, OneOfDecodingError bRow bList ) ->
                            aRow + 1 == bRow && List.length aList == List.length bList && List.all identity (List.map2 isContiguous aList bList)

                        _ ->
                            errA == errB

                getRow : DecodingError -> Int
                getRow decErr =
                    case decErr of
                        FieldDecodingError e ->
                            e.row

                        OneOfDecodingError row _ ->
                            row

                        FieldNotProvided _ ->
                            0

                dedupeHelp :
                    List { startRow : Int, endRow : Int, error : DecodingError }
                    -> List DecodingError
                    -> List DecodingError
                    -> List { startRow : Int, endRow : Int, error : DecodingError }
                dedupeHelp soFar prevGroup errors =
                    case errors of
                        [] ->
                            case prevGroup of
                                [] ->
                                    List.reverse soFar

                                head :: tail ->
                                    List.reverse ({ startRow = List.reverse tail |> List.head |> Maybe.withDefault head |> getRow, endRow = getRow head, error = head } :: soFar)

                        err :: rest ->
                            case prevGroup of
                                [] ->
                                    dedupeHelp soFar (err :: prevGroup) rest

                                head :: tail ->
                                    if isContiguous head err then
                                        dedupeHelp soFar (err :: prevGroup) rest

                                    else
                                        dedupeHelp ({ startRow = List.reverse tail |> List.head |> Maybe.withDefault head |> getRow, endRow = getRow head, error = head } :: soFar) [ err ] rest

                dedupeErrs : List DecodingError -> List { startRow : Int, endRow : Int, error : DecodingError }
                dedupeErrs =
                    List.sortBy
                        (\err ->
                            case err of
                                FieldDecodingError { problem, row } ->
                                    case problem of
                                        ColumnNotFound i ->
                                            ( 1, "", row )

                                        FieldNotFound name ->
                                            ( 2, name, row )

                                        ExpectedOneColumn howMany ->
                                            ( 3, String.fromInt howMany, row )

                                        ExpectedInt notInt ->
                                            ( 4, notInt, row )

                                        ExpectedFloat notFloat ->
                                            ( 5, notFloat, row )

                                        Failure custom ->
                                            ( 6, custom, row )

                                OneOfDecodingError row list ->
                                    -- This isn't completely foolproof, as if there are more than one
                                    -- OneOfDecodingErrors per row that have the same number of branches,
                                    -- this will fail to group them.
                                    ( 7, String.fromInt (List.length list), row )

                                FieldNotProvided name ->
                                    ( 8, name, 0 )
                        )
                        >> dedupeHelp [] []
                        >> List.sortBy (\{ startRow } -> startRow)
            in
            case dedupeErrs errs of
                [] ->
                    "Something went wrong, but I got an blank error list so I don't know what it was. Please open an issue!"

                [ only ] ->
                    topLevelErrString only

                multiple ->
                    "I saw "
                        ++ String.fromInt (List.length multiple)
                        ++ " problems while decoding this CSV:\n\n"
                        ++ String.join "\n\n" (List.map topLevelErrString multiple)



-- MAPPING


{-| Transform a decoded value.

    decodeCsv NoFieldNames (map (\i -> i * 2) int) "15"
    --> Ok [ 30 ]

    decodeCsv NoFieldNames (map String.reverse string) "slap"
    --> Ok [ "pals" ]

-}
map : (from -> to) -> Decoder from -> Decoder to
map transform (Decoder decoder) =
    Decoder (\location fieldNames rowNum row -> decoder location fieldNames rowNum row |> Result.map transform)


{-| Combine two decoders to make something else.

    decodeCsv NoFieldNames
        (map2 Tuple.pair
            (column 0 int)
            (column 1 string)
        )
        "1,Atlas"
        --> Ok [ (1, "Atlas") ]

-}
map2 : (a -> b -> c) -> Decoder a -> Decoder b -> Decoder c
map2 transform (Decoder decodeA) (Decoder decodeB) =
    Decoder
        (\location fieldNames rowNum row ->
            case ( decodeA location fieldNames rowNum row, decodeB location fieldNames rowNum row ) of
                ( Ok a, Ok b ) ->
                    Ok (transform a b)

                ( Err a, Err b ) ->
                    Err (a ++ b)

                ( Err a, _ ) ->
                    Err a

                ( _, Err b ) ->
                    Err b
        )


{-| Like [`map2`](#map2), but with three decoders. `map4` and beyond don't
exist in this package. Use [`into`](#into) to decode records instead!

    decodeCsv NoFieldNames
        (map3 (\r g b -> (r, g, b))
            (column 0 int)
            (column 1 int)
            (column 2 int)
        )
        "255,255,0"
        --> Ok [ (255, 255, 0) ]

-}
map3 : (a -> b -> c -> d) -> Decoder a -> Decoder b -> Decoder c -> Decoder d
map3 transform (Decoder decodeA) (Decoder decodeB) (Decoder decodeC) =
    Decoder
        (\location fieldNames rowNum row ->
            case
                ( decodeA location fieldNames rowNum row
                , decodeB location fieldNames rowNum row
                , decodeC location fieldNames rowNum row
                )
            of
                ( Ok a, Ok b, Ok c ) ->
                    Ok (transform a b c)

                ( Err a, Err b, Err c ) ->
                    Err (a ++ b ++ c)

                ( Err a, Err b, _ ) ->
                    Err (a ++ b)

                ( _, Err b, Err c ) ->
                    Err (b ++ c)

                ( Err a, _, Err c ) ->
                    Err (a ++ c)

                ( _, _, Err c ) ->
                    Err c

                ( _, Err b, _ ) ->
                    Err b

                ( Err a, _, _ ) ->
                    Err a
        )


{-| Combine an arbitrary amount of fields. You provide a function that takes
as many arguments as you need, then send it values by providing decoders with
[`pipeline`](#pipeline).

    type alias Pet =
        { id : Int
        , name : String
        , species : String
        , weight : Float
        }

    petDecoder : Decoder Pet
    petDecoder =
        into Pet
            |> pipeline (column 0 int)
            |> pipeline (column 1 string)
            |> pipeline (column 2 string)
            |> pipeline (column 3 float)

Now you can decode pets like this:

    decodeCsv NoFieldNames petDecoder "1,Atlas,cat,14\r\n2,Axel,puffin,1.37"
    --> Ok
    -->     [ { id = 1, name = "Atlas", species = "cat", weight = 14 }
    -->     , { id = 2, name = "Axel", species = "puffin", weight = 1.37 }
    -->     ]

-}
into : (a -> b) -> Decoder (a -> b)
into =
    succeed


{-| See [`into`](#into).
-}
pipeline : Decoder a -> Decoder (a -> b) -> Decoder b
pipeline =
    map2 (\value fn -> fn value)



-- FANCY DECODING


{-| Try several possible decoders in sequence, committing to the first one
that passes.

    decodeCsv NoFieldNames
        (oneOf
            (map Just int)
            [ succeed Nothing ]
        )
        "1"
    --> Ok [ Just 1 ]

    decodeCsv NoFieldNames
        (oneOf
            (map Just int)
            [ succeed Nothing ]
        )
        "a"
    --> Ok [ Nothing ]

-}
oneOf : Decoder a -> List (Decoder a) -> Decoder a
oneOf first rest =
    case rest of
        [] ->
            first

        next :: others ->
            recover first (oneOf next others)


recover : Decoder a -> Decoder a -> Decoder a
recover (Decoder first) (Decoder second) =
    Decoder <|
        \location fieldNames rowNum row ->
            case first location fieldNames rowNum row of
                Ok value ->
                    Ok value

                Err errs ->
                    case second location fieldNames rowNum row of
                        Ok value ->
                            Ok value

                        Err [ OneOfDecodingError _ problems ] ->
                            Err [ OneOfDecodingError rowNum (errs ++ problems) ]

                        Err problems ->
                            Err [ OneOfDecodingError rowNum (errs ++ problems) ]


{-| Decode some value _and then_ make a decoding decision based on the
outcome. For example, if you wanted to reject negative numbers, you might
do something like this:

    positiveInt : Decoder Int
    positiveInt =
        int
            |> andThen
                (\rawInt ->
                    if rawInt < 0 then
                        Decode.fail "Only positive numbers allowed!"

                    else
                        Decode.succeed rawInt
                )

You could then use it like this:

    decodeCsv NoFieldNames positiveInt "1" -- Ok [ 1 ]

    decodeCsv NoFieldNames positiveInt "-1"
    -- Err { row = 0, problem = Failure "Only positive numbers allowed!" }

-}
andThen : (a -> Decoder b) -> Decoder a -> Decoder b
andThen next (Decoder first) =
    Decoder
        (\location fieldNames rowNum row ->
            first location fieldNames rowNum row
                |> Result.andThen
                    (\nextValue ->
                        let
                            (Decoder final) =
                                next nextValue
                        in
                        final location fieldNames rowNum row
                    )
        )


{-| Always succeed, no matter what. Mostly useful with [`andThen`](#andThen).
-}
succeed : a -> Decoder a
succeed value =
    Decoder (\_ _ _ _ -> Ok value)


{-| Always fail with the given message, no matter what. Mostly useful with
[`andThen`](#andThen).
-}
fail : String -> Decoder a
fail message =
    Decoder
        (\location fieldNames rowNum _ ->
            Err
                [ FieldDecodingError
                    { row = rowNum
                    , column = locationToColumn fieldNames location
                    , problem = Failure message
                    }
                ]
        )


{-| Make creating custom decoders a little easier. If you already have a
function that parses into something you care about, you can combine it with
this.

For example, here's how you could parse a hexadecimal number with
[`rtfeldman/elm-hex`](https://package.elm-lang.org/packages/rtfeldman/elm-hex/latest/):

    import Hex

    hex : Decoder Int
    hex =
        andThen
            (\value -> fromResult (Hex.fromString value))
            string

    decodeCsv NoFieldNames hex "ff"
    --> Ok [ 255 ]

-}
fromResult : Result String a -> Decoder a
fromResult result =
    case result of
        Ok great ->
            succeed great

        Err problem ->
            fail problem


{-| Like [`fromResult`](#fromResult) but you have to specify the error
message since `Nothing` has no further information.

For example, you could implement something like [`int`](#int) using this:

    myInt : Decoder Int
    myInt =
        andThen
            (\value ->
                fromMaybe "Expected an int"
                    (String.toInt value)
            )
            string

    decodeCsv NoFieldNames myInt "123"
    --> Ok [ 123 ]

(That said, you probably want to use [`int`](#int) instead... it has better
error messages and is more tolerant of unusual situations!)

-}
fromMaybe : String -> Maybe a -> Decoder a
fromMaybe problem maybe =
    case maybe of
        Just value ->
            succeed value

        Nothing ->
            fail problem<|MERGE_RESOLUTION|>--- conflicted
+++ resolved
@@ -1,12 +1,7 @@
 module Csv.Decode exposing
     ( Decoder, string, int, float, blank
-<<<<<<< HEAD
-    , column, field
+    , column, field, optionalColumn, optionalField
     , FieldNames(..), decodeCsv, decodeCustom, Error(..), DecodingError(..), errorToString, Column(..), Problem(..)
-=======
-    , column, field, optionalColumn, optionalField
-    , FieldNames(..), decodeCsv, decodeCustom, Error(..), errorToString, Column(..), Problem(..)
->>>>>>> b96568b1
     , map, map2, map3, into, pipeline
     , oneOf, andThen, succeed, fail, fromResult, fromMaybe
     )
@@ -189,42 +184,45 @@
     decodeCsv NoFieldNames string "a,b"
     --> Err
     -->     (DecodingErrors
-    -->         [ { row = 0
+    -->         [ FieldDecodingError
+    -->             { row = 0
+    -->             , column = OnlyColumn
+    -->             , problem =  ExpectedOneColumn 2
+    -->             }
+    -->         ]
+    -->     )
+
+-}
+string : Decoder String
+string =
+    fromString Ok
+
+
+{-| Decode an integer.
+
+    decodeCsv NoFieldNames int "1" --> Ok [ 1 ]
+
+    decodeCsv NoFieldNames int "volcano"
+    --> Err
+    -->     (DecodingErrors
+    -->         [ FieldDecodingError
+    -->           { row = 0
     -->           , column = OnlyColumn
-    -->           , problems = [ ExpectedOneColumn 2 ]
+    -->           , problem = ExpectedInt "volcano"
     -->           }
     -->         ]
     -->     )
 
--}
-string : Decoder String
-string =
-    fromString Ok
-
-
-{-| Decode an integer.
-
-    decodeCsv NoFieldNames int "1" --> Ok [ 1 ]
-
-    decodeCsv NoFieldNames int "volcano"
-    --> Err
-    -->     (DecodingErrors
-    -->         [ { row = 0
-    -->           , column = OnlyColumn
-    -->           , problems = [ ExpectedInt "volcano" ]
-    -->           }
-    -->         ]
-    -->     )
-
 Unless you specify otherwise (e.g. with [`field`](#field)) this will assume
 there is only one column in the CSV and try to decode that.
 
     decodeCsv NoFieldNames int "1,2"
     --> Err
     -->     (DecodingErrors
-    -->         [ { row = 0
+    -->         [ FieldDecodingError
+    -->           { row = 0
     -->           , column = OnlyColumn
-    -->           , problems = [ ExpectedOneColumn 2 ]
+    -->           , problem = ExpectedOneColumn 2
     -->           }
     -->         ]
     -->     )
@@ -249,9 +247,10 @@
     decodeCsv NoFieldNames float "mimesis"
     --> Err
     -->     (DecodingErrors
-    -->         [ { row = 0
+    -->         [ FieldDecodingError
+    -->           { row = 0
     -->           , column = OnlyColumn
-    -->           , problems = [ ExpectedFloat "mimesis" ]
+    -->           , problem = ExpectedFloat "mimesis"
     -->           }
     -->         ]
     -->     )
@@ -262,9 +261,10 @@
     decodeCsv NoFieldNames float "1.0,2.0"
     --> Err
     -->     (DecodingErrors
-    -->         [ { row = 0
+    -->         [ FieldDecodingError
+    -->           { row = 0
     -->           , column = OnlyColumn
-    -->           , problems = [ ExpectedOneColumn 2 ]
+    -->           , problem = ExpectedOneColumn 2
     -->           }
     -->         ]
     -->     )
@@ -319,9 +319,10 @@
     decodeCsv NoFieldNames (column 100 float) "3.14"
     --> Err
     -->     (DecodingErrors
-    -->         [ { row = 0
+    -->         [ FieldDecodingError
+    -->           { row = 0
     -->           , column = Column 100
-    -->           , problems = [ ColumnNotFound 100 ]
+    -->           , problem =  ColumnNotFound 100
     -->           }
     -->         ]
     -->     )
