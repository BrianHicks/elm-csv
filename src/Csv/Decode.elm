module Csv.Decode exposing
    ( Decoder, string, int, float, blank
    , column, field, optionalColumn, optionalField
    , FieldNames(..), decodeCsv, decodeCustom, Error(..), DecodingError(..), errorToString, Column(..), Problem(..)
    , map, map2, map3, into, pipeline
    , oneOf, andThen, succeed, fail, fromResult, fromMaybe, availableFields
    )

{-| Decode values from CSV. This package tries to be as
unsurprising as possible, imitating [`elm/json`][elm-json] and
[`NoRedInk/elm-json-decode-pipeline`][json-decode-pipeline] so that you can
apply whatever you already know about JSON decoders to a different data format.

[elm-json]: https://package.elm-lang.org/packages/elm/json/latest/
[json-decode-pipline]: https://package.elm-lang.org/packages/NoRedInk/elm-json-decode-pipeline/latest/


## A Crash Course on Constructing Decoders

Say you have a CSV like this:

    ID,Name,Species
    1,Atlas,cat
    2,Axel,puffin

You want to get some data out of it, so you're looking through these docs.
Where do you begin?

The first thing you need to know is that decoders are designed to fit together
to match whatever data shapes are in your CSV. So to decode the ID (an `Int` in
the "ID" field), you'd combine [`int`](#int) and [`field`](#field) like this:

    data : String
    data =
        -- \u{000D} is the carriage return
        "ID,Name,Species\u{000D}\n1,Atlas,cat\u{000D}\n2,Axel,puffin"

    decodeCsv FieldNamesFromFirstRow (field "ID" int) data
    --> Ok [ 1, 2 ]

But this is probably not enough, so we'll need to combine a bunch of decoders
together using [`into`](#into):

    decodeCsv FieldNamesFromFirstRow
        (into
            (\id name species ->
                { id = id
                , name = name
                , species = species
                }
            )
            |> pipeline (field "ID" int)
            |> pipeline (field "Name" string)
            |> pipeline (field "Species" string)
        )
        data
    --> Ok
    -->     [ { id = 1, name = "Atlas", species = "cat" }
    -->     , { id = 2, name = "Axel", species = "puffin" }
    -->     ]

You can decode as many things as you want by giving [`into`](#into) a function
that takes more arguments.


## Basic Decoders

@docs Decoder, string, int, float, blank


## Finding Values

@docs column, field, optionalColumn, optionalField


## Running Decoders

@docs FieldNames, decodeCsv, decodeCustom, Error, DecodingError, errorToString, Column, Problem


## Transforming Values

@docs map, map2, map3, into, pipeline


## Fancy Decoding

@docs oneOf, andThen, succeed, fail, fromResult, fromMaybe, availableFields

-}

import Csv.Parser as Parser
import Dict exposing (Dict)



-- BASIC DECODERS


{-| A way to specify what kind of thing you want to decode into. For example,
if you have a `Pet` data type, you'd want a `Decoder Pet`.
-}
type Decoder a
    = Decoder
        (Location
         -> Dict String Int
         -> Int
         -> List String
         -> Result (List DecodingError) a
        )


fromString : (String -> Result Problem a) -> Decoder a
fromString convert =
    Decoder <|
        \location fieldNames rowNum row ->
            let
                error : Problem -> Result (List DecodingError) a
                error problem =
                    Err
                        [ FieldDecodingError
                            { row = rowNum
                            , column = locationToColumn fieldNames location
                            , problem = problem
                            }
                        ]
            in
            case location of
                Column_ colNum ->
                    case row |> List.drop colNum |> List.head of
                        Just value ->
                            case convert value of
                                Ok converted ->
                                    Ok converted

                                Err problem ->
                                    error problem

                        Nothing ->
                            error (ColumnNotFound colNum)

                Field_ name ->
                    case Dict.get name fieldNames of
                        Just colNum ->
                            case row |> List.drop colNum |> List.head of
                                Just value ->
                                    case convert value of
                                        Ok converted ->
                                            Ok converted

                                        Err problem ->
                                            error problem

                                Nothing ->
                                    error (FieldNotFound name)

                        Nothing ->
                            Err [ FieldNotProvided name ]

                OnlyColumn_ ->
                    case row of
                        [] ->
                            error (ColumnNotFound 0)

                        [ only ] ->
                            case convert only of
                                Ok converted ->
                                    Ok converted

                                Err problem ->
                                    error problem

                        _ ->
                            error (ExpectedOneColumn (List.length row))


{-| Decode a string.

    decodeCsv NoFieldNames string "a" --> Ok [ "a" ]

Unless you specify otherwise (e.g. with [`field`](#field)) this will assume
there is only one column in the CSV and try to decode that.

    decodeCsv NoFieldNames string "a,b"
    --> Err
    -->     (DecodingErrors
    -->         [ FieldDecodingError
    -->             { row = 0
    -->             , column = OnlyColumn
    -->             , problem =  ExpectedOneColumn 2
    -->             }
    -->         ]
    -->     )

-}
string : Decoder String
string =
    fromString Ok


{-| Decode an integer.

    decodeCsv NoFieldNames int "1" --> Ok [ 1 ]

    decodeCsv NoFieldNames int "volcano"
    --> Err
    -->     (DecodingErrors
    -->         [ FieldDecodingError
    -->           { row = 0
    -->           , column = OnlyColumn
    -->           , problem = ExpectedInt "volcano"
    -->           }
    -->         ]
    -->     )

Unless you specify otherwise (e.g. with [`field`](#field)) this will assume
there is only one column in the CSV and try to decode that.

    decodeCsv NoFieldNames int "1,2"
    --> Err
    -->     (DecodingErrors
    -->         [ FieldDecodingError
    -->           { row = 0
    -->           , column = OnlyColumn
    -->           , problem = ExpectedOneColumn 2
    -->           }
    -->         ]
    -->     )

-}
int : Decoder Int
int =
    fromString <|
        \value ->
            case String.toInt (String.trim value) of
                Just parsed ->
                    Ok parsed

                Nothing ->
                    Err (ExpectedInt value)


{-| Decode a floating-point number.

    decodeCsv NoFieldNames float "3.14" --> Ok [ 3.14 ]

    decodeCsv NoFieldNames float "mimesis"
    --> Err
    -->     (DecodingErrors
    -->         [ FieldDecodingError
    -->           { row = 0
    -->           , column = OnlyColumn
    -->           , problem = ExpectedFloat "mimesis"
    -->           }
    -->         ]
    -->     )

Unless you specify otherwise (e.g. with [`field`](#field)) this will assume
there is only one column in the CSV and try to decode that.

    decodeCsv NoFieldNames float "1.0,2.0"
    --> Err
    -->     (DecodingErrors
    -->         [ FieldDecodingError
    -->           { row = 0
    -->           , column = OnlyColumn
    -->           , problem = ExpectedOneColumn 2
    -->           }
    -->         ]
    -->     )

-}
float : Decoder Float
float =
    fromString <|
        \value ->
            case String.toFloat (String.trim value) of
                Just parsed ->
                    Ok parsed

                Nothing ->
                    Err (ExpectedFloat value)


{-| Handle blank fields by turning them into `Maybe`s. We consider a field
to be blank if it's empty or consists solely of whitespace characters.

    decodeCsv NoFieldNames (blank int) "\r\n1"
    --> Ok [ Nothing, Just 1 ]

-}
blank : Decoder a -> Decoder (Maybe a)
blank decoder =
    andThen
        (\maybeBlank ->
            if String.isEmpty (String.trim maybeBlank) then
                succeed Nothing

            else
                map Just decoder
        )
        string



-- LOCATIONS


type Location
    = Column_ Int
    | Field_ String
    | OnlyColumn_


{-| Parse a value at a numbered column, starting from 0.

    decodeCsv NoFieldNames (column 1 string) "a,b,c" --> Ok [ "b" ]

    decodeCsv NoFieldNames (column 100 float) "3.14"
    --> Err
    -->     (DecodingErrors
    -->         [ FieldDecodingError
    -->           { row = 0
    -->           , column = Column 100
    -->           , problem = ColumnNotFound 100
    -->           }
    -->         ]
    -->     )

-}
column : Int -> Decoder a -> Decoder a
column col (Decoder decoder) =
    Decoder (\_ fieldNames row -> decoder (Column_ col) fieldNames row)


{-| Like `column`, parse a value at a numbered column. The parsing succeeds even if the column is missing.

    decodeCsv
        NoFieldNames
        (optionalColumn 1 string)
        "Pie\r\nApple,Argentina"
    --> Ok [ Nothing, Just "Argentina" ]

-}
optionalColumn : Int -> Decoder a -> Decoder (Maybe a)
optionalColumn col (Decoder decoder) =
    Decoder
        (\_ fieldNames rowNum row ->
            if col < List.length row then
                Result.map Just (decoder (Column_ col) fieldNames rowNum row)

            else
                Ok Nothing
        )


{-| Parse a value at a named column. There are a number of ways to provide
these names, see [`FieldNames`](#FieldNames)

    decodeCsv
        FieldNamesFromFirstRow
        (field "Country" string)
        "Country\r\nArgentina"
    --> Ok [ "Argentina" ]

-}
field : String -> Decoder a -> Decoder a
field name (Decoder decoder) =
    Decoder (\_ fieldNames row -> decoder (Field_ name) fieldNames row)


<<<<<<< HEAD
{-| Returns all available field names. The behavior depends on your configuration:

  - `NoFieldNames`: Always decodes to an empty list.
  - `CustomFieldNames`: Decodes to the provided list.
  - `FieldNamesFromFirstRow`: Returns the first row of the CSV.

-}
availableFields : Decoder (List String)
availableFields =
    Decoder
        (\_ fieldNames _ _ ->
            Ok (Dict.keys fieldNames)
=======
{-| Like `field`, parse a value at a named column. The parsing succeeds even if the column is missing.

    decodeCsv
        FieldNamesFromFirstRow
        (optionalField "Country" string)
        "Country\r\nArgentina"
    --> Ok [ Just "Argentina" ]


    decodeCsv
        FieldNamesFromFirstRow
        (optionalField "Country" string)
        "Pie\r\nApple"
    --> Ok [ Nothing ]

-}
optionalField : String -> Decoder a -> Decoder (Maybe a)
optionalField name (Decoder decoder) =
    Decoder
        (\_ fieldNames rowNum row ->
            if Dict.member name fieldNames then
                Result.map Just (decoder (Field_ name) fieldNames rowNum row)

            else
                Ok Nothing
>>>>>>> 5ac842ee
        )



-- RUN DECODERS


{-| Where do we get names for use with [`field`](#field)?

  - `NoFieldNames`: don't get field names at all. [`field`](#field) will
    always fail.
  - `CustomFieldNames`: use the provided field names in order (so `["Id", "Name"]`
    will mean that "Id" is in column 0 and "Name" is in column 1.)
  - `FieldNamesFromFirstRow`: use the first row of the CSV as the source of
    field names.

-}
type FieldNames
    = NoFieldNames
    | CustomFieldNames (List String)
    | FieldNamesFromFirstRow


getFieldNames : FieldNames -> List (List String) -> Result Error ( Dict String Int, Int, List (List String) )
getFieldNames headers rows =
    let
        fromList : List String -> Dict String Int
        fromList names =
            names
                |> List.foldl
                    (\name ( soFar, i ) ->
                        ( Dict.insert name i soFar
                        , i + 1
                        )
                    )
                    ( Dict.empty, 0 )
                |> Tuple.first
    in
    case headers of
        NoFieldNames ->
            Ok ( Dict.empty, 0, rows )

        CustomFieldNames names ->
            Ok ( fromList names, 0, rows )

        FieldNamesFromFirstRow ->
            case rows of
                [] ->
                    Err NoFieldNamesOnFirstRow

                first :: rest ->
                    Ok ( fromList (List.map String.trim first), 1, rest )


{-| Convert a CSV string into some type you care about using the
[`Decoder`](#Decoder)s in this module!
-}
decodeCsv : FieldNames -> Decoder a -> String -> Result Error (List a)
decodeCsv =
    decodeCustom { fieldSeparator = ',' }


{-| Convert something shaped roughly like a CSV. For example, to decode
a TSV (_tab_-separated values) string:

    decodeCustom {  fieldSeparator = '\t' }
        NoFieldNames
        (map2 Tuple.pair
            (column 0 int)
            (column 1 string)
        )
        "1\tBrian\n2\tAtlas"
        --> Ok [ ( 1, "Brian" ), ( 2, "Atlas" ) ]

-}
decodeCustom : { fieldSeparator : Char } -> FieldNames -> Decoder a -> String -> Result Error (List a)
decodeCustom config fieldNames decoder source =
    Parser.parse config source
        |> Result.mapError ParsingError
        |> Result.andThen (applyDecoder fieldNames decoder)


applyDecoder : FieldNames -> Decoder a -> List (List String) -> Result Error (List a)
applyDecoder fieldNames (Decoder decode) allRows =
    let
        defaultLocation : Location
        defaultLocation =
            OnlyColumn_
    in
    Result.andThen
        (\( resolvedNames, firstRowNumber, rows ) ->
            rows
                |> List.foldl
                    (\row ( soFar, rowNum ) ->
                        ( case decode defaultLocation resolvedNames rowNum row of
                            Ok val ->
                                case soFar of
                                    Ok values ->
                                        Ok (val :: values)

                                    Err errs ->
                                        Err errs

                            Err err ->
                                case soFar of
                                    Ok _ ->
                                        Err [ err ]

                                    Err errs ->
                                        Err (err :: errs)
                        , rowNum + 1
                        )
                    )
                    ( Ok [], firstRowNumber )
                |> Tuple.first
                |> Result.map List.reverse
                |> Result.mapError (DecodingErrors << List.concat << List.reverse)
        )
        (getFieldNames fieldNames allRows)


{-| Sometimes we cannot decode every row in a CSV. This is how we tell
you what went wrong. If you need to present this to someone, you can get a
human-readable version with [`errorToString`](#errorToString)

Some more detail:

  - `ParsingError`: there was a problem parsing the CSV into rows and
    columns. All these errors have to do with quoting issues. Check that
    any quoted fields are closed and that quotes are escaped.
  - `NoFieldNamesOnFirstRow`: we tried to get the field names from the first
    row (using [`FieldNames`](#FieldNames)) but couldn't find any, probably
    because the input was blank.
  - `DecodingErrors`: we couldn't decode a value using the specified
    decoder. See [`DecodingError`](#DecodingError) for more details.

-}
type Error
    = ParsingError Parser.Problem
    | NoFieldNamesOnFirstRow
    | DecodingErrors (List DecodingError)


{-| Errors when decoding can either be:

  - Focused on decoding a single field (`FieldDecodingError`), in which case there
    is a specific [`Problem`](#Problem) in a specific location.
  - A result of a [`oneOf`](#oneOf) where all branches failed (`OneOfDecodingError`).
  - A problem with the header row or configuration where a column is simply
    missing (`FieldNotProvided`).

-}
type DecodingError
    = FieldDecodingError { row : Int, column : Column, problem : Problem }
    | OneOfDecodingError Int (List DecodingError)
    | FieldNotProvided String


{-| Where did the problem happen?

  - `Column`: at the given column number
  - `Field`: at the given named column (with optional column number if we were
    able to look up what column we _should_ have found.)
  - `OnlyColumn`: at the only column in the row

-}
type Column
    = Column Int
    | Field String (Maybe Int)
    | OnlyColumn


locationToColumn : Dict String Int -> Location -> Column
locationToColumn fieldNames location =
    case location of
        Column_ i ->
            Column i

        Field_ name ->
            Field name (Dict.get name fieldNames)

        OnlyColumn_ ->
            OnlyColumn


{-| Things that can go wrong while decoding:

  - `ColumnNotFound Int` and `FieldNotFound String`: we looked for the
    specified column, but couldn't find it. The argument specifies where we
    tried to look.
  - `ExpectedOneColumn Int`: basic decoders like [`string`](#string) and
    [`int`](#int) expect to find a single column per row. If there are multiple
    columns, and you don't specify which to use with [`column`](#column)
    or [`field`](#field), you'll get this error. The argument says how many
    columns we found.
  - `ExpectedInt String` and `ExpectedFloat String`: we failed to parse a
    string into a number. The argument specifies the string we got.
  - `Failure`: we got a custom failure message from [`fail`](#fail).

-}
type Problem
    = ColumnNotFound Int
    | FieldNotFound String
    | ExpectedOneColumn Int
    | ExpectedInt String
    | ExpectedFloat String
    | Failure String


{-| Produce a human-readable version of an [`Error`](#Error)?!
-}
errorToString : Error -> String
errorToString error =
    case error of
        ParsingError (Parser.SourceEndedWithoutClosingQuote row) ->
            "The source ended on row " ++ String.fromInt row ++ " in a quoted field without a closing quote."

        ParsingError (Parser.AdditionalCharactersAfterClosingQuote row) ->
            "On row " ++ String.fromInt row ++ " in the source, there were additional characters in a field after a closing quote."

        NoFieldNamesOnFirstRow ->
            "I expected to see field names on the first row, but there were none."

        DecodingErrors errs ->
            let
                problemString : Problem -> String
                problemString problem =
                    case problem of
                        ColumnNotFound i ->
                            "I couldn't find column #" ++ String.fromInt i ++ "."

                        FieldNotFound name ->
                            "I couldn't find the `" ++ name ++ "` column."

                        ExpectedOneColumn howMany ->
                            "I expected exactly one column, but there were " ++ String.fromInt howMany ++ "."

                        ExpectedInt notInt ->
                            "I could not parse an int from `" ++ notInt ++ "`."

                        ExpectedFloat notFloat ->
                            "I could not parse a float from `" ++ notFloat ++ "`."

                        Failure custom ->
                            custom

                columnString : { b | column : Column } -> String
                columnString err =
                    case err.column of
                        Column col ->
                            "column " ++ String.fromInt col

                        Field name Nothing ->
                            "in the `" ++ name ++ "` field"

                        Field name (Just col) ->
                            "in the `" ++ name ++ "` field (column " ++ String.fromInt col ++ ")"

                        OnlyColumn ->
                            "column 0 (the only column present)"

                rowString : { a | startRow : Int, endRow : Int } -> String
                rowString loc =
                    case loc.endRow - loc.startRow of
                        0 ->
                            "row " ++ String.fromInt loc.startRow

                        1 ->
                            "rows " ++ String.fromInt loc.startRow ++ " and " ++ String.fromInt loc.endRow

                        _ ->
                            "rows " ++ String.fromInt loc.startRow ++ "–" ++ String.fromInt loc.endRow

                errString : DecodingError -> String
                errString err =
                    case err of
                        FieldDecodingError fde ->
                            columnString fde
                                ++ ": "
                                ++ problemString fde.problem

                        OneOfDecodingError _ oodes ->
                            "all of the following decoders failed, but at least one must succeed:\n"
                                ++ String.join "\n"
                                    (List.indexedMap
                                        (\i e ->
                                            "  (" ++ String.fromInt (i + 1) ++ ") " ++ errString e
                                        )
                                        oodes
                                    )

                        FieldNotProvided name ->
                            "field " ++ name ++ "was not provided"

                topLevelErrString : { startRow : Int, endRow : Int, error : DecodingError } -> String
                topLevelErrString err =
                    (case err.error of
                        FieldDecodingError _ ->
                            "There was a problem on " ++ rowString err ++ ", "

                        OneOfDecodingError _ _ ->
                            "There was a problem on " ++ rowString err ++ " - "

                        FieldNotProvided _ ->
                            "There was a problem in the header: "
                    )
                        ++ errString err.error

                isContiguous : DecodingError -> DecodingError -> Bool
                isContiguous errA errB =
                    case ( errA, errB ) of
                        ( FieldDecodingError a, FieldDecodingError b ) ->
                            a.problem == b.problem && a.row + 1 == b.row && a.column == b.column

                        ( OneOfDecodingError aRow aList, OneOfDecodingError bRow bList ) ->
                            aRow + 1 == bRow && List.length aList == List.length bList && List.all identity (List.map2 isContiguous aList bList)

                        _ ->
                            errA == errB

                getRow : DecodingError -> Int
                getRow decErr =
                    case decErr of
                        FieldDecodingError e ->
                            e.row

                        OneOfDecodingError row _ ->
                            row

                        FieldNotProvided _ ->
                            0

                dedupeHelp :
                    List { startRow : Int, endRow : Int, error : DecodingError }
                    -> List DecodingError
                    -> List DecodingError
                    -> List { startRow : Int, endRow : Int, error : DecodingError }
                dedupeHelp soFar prevGroup errors =
                    case errors of
                        [] ->
                            case prevGroup of
                                [] ->
                                    List.reverse soFar

                                head :: tail ->
                                    List.reverse ({ startRow = List.reverse tail |> List.head |> Maybe.withDefault head |> getRow, endRow = getRow head, error = head } :: soFar)

                        err :: rest ->
                            case prevGroup of
                                [] ->
                                    dedupeHelp soFar (err :: prevGroup) rest

                                head :: tail ->
                                    if isContiguous head err then
                                        dedupeHelp soFar (err :: prevGroup) rest

                                    else
                                        dedupeHelp ({ startRow = List.reverse tail |> List.head |> Maybe.withDefault head |> getRow, endRow = getRow head, error = head } :: soFar) [ err ] rest

                dedupeErrs : List DecodingError -> List { startRow : Int, endRow : Int, error : DecodingError }
                dedupeErrs =
                    List.sortBy
                        (\err ->
                            case err of
                                FieldDecodingError { problem, row } ->
                                    case problem of
                                        ColumnNotFound _ ->
                                            ( 1, "", row )

                                        FieldNotFound name ->
                                            ( 2, name, row )

                                        ExpectedOneColumn howMany ->
                                            ( 3, String.fromInt howMany, row )

                                        ExpectedInt notInt ->
                                            ( 4, notInt, row )

                                        ExpectedFloat notFloat ->
                                            ( 5, notFloat, row )

                                        Failure custom ->
                                            ( 6, custom, row )

                                OneOfDecodingError row list ->
                                    -- This isn't completely foolproof, as if there are more than one
                                    -- OneOfDecodingErrors per row that have the same number of branches,
                                    -- this will fail to group them.
                                    ( 7, String.fromInt (List.length list), row )

                                FieldNotProvided name ->
                                    ( 8, name, 0 )
                        )
                        >> dedupeHelp [] []
                        >> List.sortBy (\{ startRow } -> startRow)
            in
            case dedupeErrs errs of
                [] ->
                    "Something went wrong, but I got an blank error list so I don't know what it was. Please open an issue!"

                [ only ] ->
                    topLevelErrString only

                multiple ->
                    "I saw "
                        ++ String.fromInt (List.length multiple)
                        ++ " problems while decoding this CSV:\n\n"
                        ++ String.join "\n\n" (List.map topLevelErrString multiple)



-- MAPPING


{-| Transform a decoded value.

    decodeCsv NoFieldNames (map (\i -> i * 2) int) "15"
    --> Ok [ 30 ]

    decodeCsv NoFieldNames (map String.reverse string) "slap"
    --> Ok [ "pals" ]

-}
map : (from -> to) -> Decoder from -> Decoder to
map transform (Decoder decoder) =
    Decoder (\location fieldNames rowNum row -> decoder location fieldNames rowNum row |> Result.map transform)


{-| Combine two decoders to make something else.

    decodeCsv NoFieldNames
        (map2 Tuple.pair
            (column 0 int)
            (column 1 string)
        )
        "1,Atlas"
        --> Ok [ (1, "Atlas") ]

-}
map2 : (a -> b -> c) -> Decoder a -> Decoder b -> Decoder c
map2 transform (Decoder decodeA) (Decoder decodeB) =
    Decoder
        (\location fieldNames rowNum row ->
            case ( decodeA location fieldNames rowNum row, decodeB location fieldNames rowNum row ) of
                ( Ok a, Ok b ) ->
                    Ok (transform a b)

                ( Err a, Err b ) ->
                    Err (a ++ b)

                ( Err a, _ ) ->
                    Err a

                ( _, Err b ) ->
                    Err b
        )


{-| Like [`map2`](#map2), but with three decoders. `map4` and beyond don't
exist in this package. Use [`into`](#into) to decode records instead!

    decodeCsv NoFieldNames
        (map3 (\r g b -> (r, g, b))
            (column 0 int)
            (column 1 int)
            (column 2 int)
        )
        "255,255,0"
        --> Ok [ (255, 255, 0) ]

-}
map3 : (a -> b -> c -> d) -> Decoder a -> Decoder b -> Decoder c -> Decoder d
map3 transform (Decoder decodeA) (Decoder decodeB) (Decoder decodeC) =
    Decoder
        (\location fieldNames rowNum row ->
            case
                ( decodeA location fieldNames rowNum row
                , decodeB location fieldNames rowNum row
                , decodeC location fieldNames rowNum row
                )
            of
                ( Ok a, Ok b, Ok c ) ->
                    Ok (transform a b c)

                ( Err a, Err b, Err c ) ->
                    Err (a ++ b ++ c)

                ( Err a, Err b, _ ) ->
                    Err (a ++ b)

                ( _, Err b, Err c ) ->
                    Err (b ++ c)

                ( Err a, _, Err c ) ->
                    Err (a ++ c)

                ( _, _, Err c ) ->
                    Err c

                ( _, Err b, _ ) ->
                    Err b

                ( Err a, _, _ ) ->
                    Err a
        )


{-| Combine an arbitrary amount of fields. You provide a function that takes
as many arguments as you need, then send it values by providing decoders with
[`pipeline`](#pipeline).

    type alias Pet =
        { id : Int
        , name : String
        , species : String
        , weight : Float
        }

    petDecoder : Decoder Pet
    petDecoder =
        into Pet
            |> pipeline (column 0 int)
            |> pipeline (column 1 string)
            |> pipeline (column 2 string)
            |> pipeline (column 3 float)

Now you can decode pets like this:

    decodeCsv NoFieldNames petDecoder "1,Atlas,cat,14\r\n2,Axel,puffin,1.37"
    --> Ok
    -->     [ { id = 1, name = "Atlas", species = "cat", weight = 14 }
    -->     , { id = 2, name = "Axel", species = "puffin", weight = 1.37 }
    -->     ]

-}
into : (a -> b) -> Decoder (a -> b)
into =
    succeed


{-| See [`into`](#into).
-}
pipeline : Decoder a -> Decoder (a -> b) -> Decoder b
pipeline =
    map2 (\value fn -> fn value)



-- FANCY DECODING


{-| Try several possible decoders in sequence, committing to the first one
that passes.

    decodeCsv NoFieldNames
        (oneOf
            (map Just int)
            [ succeed Nothing ]
        )
        "1"
    --> Ok [ Just 1 ]

    decodeCsv NoFieldNames
        (oneOf
            (map Just int)
            [ succeed Nothing ]
        )
        "a"
    --> Ok [ Nothing ]

-}
oneOf : Decoder a -> List (Decoder a) -> Decoder a
oneOf first rest =
    case rest of
        [] ->
            first

        next :: others ->
            recover first (oneOf next others)


recover : Decoder a -> Decoder a -> Decoder a
recover (Decoder first) (Decoder second) =
    Decoder <|
        \location fieldNames rowNum row ->
            case first location fieldNames rowNum row of
                Ok value ->
                    Ok value

                Err errs ->
                    case second location fieldNames rowNum row of
                        Ok value ->
                            Ok value

                        Err [ OneOfDecodingError _ problems ] ->
                            Err [ OneOfDecodingError rowNum (errs ++ problems) ]

                        Err problems ->
                            Err [ OneOfDecodingError rowNum (errs ++ problems) ]


{-| Decode some value _and then_ make a decoding decision based on the
outcome. For example, if you wanted to reject negative numbers, you might
do something like this:

    positiveInt : Decoder Int
    positiveInt =
        int
            |> andThen
                (\rawInt ->
                    if rawInt < 0 then
                        Decode.fail "Only positive numbers allowed!"

                    else
                        Decode.succeed rawInt
                )

You could then use it like this:

    decodeCsv NoFieldNames positiveInt "1" -- Ok [ 1 ]

    decodeCsv NoFieldNames positiveInt "-1"
    -- Err { row = 0, problem = Failure "Only positive numbers allowed!" }

-}
andThen : (a -> Decoder b) -> Decoder a -> Decoder b
andThen next (Decoder first) =
    Decoder
        (\location fieldNames rowNum row ->
            first location fieldNames rowNum row
                |> Result.andThen
                    (\nextValue ->
                        let
                            (Decoder final) =
                                next nextValue
                        in
                        final location fieldNames rowNum row
                    )
        )


{-| Always succeed, no matter what. Mostly useful with [`andThen`](#andThen).
-}
succeed : a -> Decoder a
succeed value =
    Decoder (\_ _ _ _ -> Ok value)


{-| Always fail with the given message, no matter what. Mostly useful with
[`andThen`](#andThen).
-}
fail : String -> Decoder a
fail message =
    Decoder
        (\location fieldNames rowNum _ ->
            Err
                [ FieldDecodingError
                    { row = rowNum
                    , column = locationToColumn fieldNames location
                    , problem = Failure message
                    }
                ]
        )


{-| Make creating custom decoders a little easier. If you already have a
function that parses into something you care about, you can combine it with
this.

For example, here's how you could parse a hexadecimal number with
[`rtfeldman/elm-hex`](https://package.elm-lang.org/packages/rtfeldman/elm-hex/latest/):

    import Hex

    hex : Decoder Int
    hex =
        andThen
            (\value -> fromResult (Hex.fromString value))
            string

    decodeCsv NoFieldNames hex "ff"
    --> Ok [ 255 ]

-}
fromResult : Result String a -> Decoder a
fromResult result =
    case result of
        Ok great ->
            succeed great

        Err problem ->
            fail problem


{-| Like [`fromResult`](#fromResult) but you have to specify the error
message since `Nothing` has no further information.

For example, you could implement something like [`int`](#int) using this:

    myInt : Decoder Int
    myInt =
        andThen
            (\value ->
                fromMaybe "Expected an int"
                    (String.toInt value)
            )
            string

    decodeCsv NoFieldNames myInt "123"
    --> Ok [ 123 ]

(That said, you probably want to use [`int`](#int) instead... it has better
error messages and is more tolerant of unusual situations!)

-}
fromMaybe : String -> Maybe a -> Decoder a
fromMaybe problem maybe =
    case maybe of
        Just value ->
            succeed value

        Nothing ->
            fail problem<|MERGE_RESOLUTION|>--- conflicted
+++ resolved
@@ -369,20 +369,6 @@
     Decoder (\_ fieldNames row -> decoder (Field_ name) fieldNames row)
 
 
-<<<<<<< HEAD
-{-| Returns all available field names. The behavior depends on your configuration:
-
-  - `NoFieldNames`: Always decodes to an empty list.
-  - `CustomFieldNames`: Decodes to the provided list.
-  - `FieldNamesFromFirstRow`: Returns the first row of the CSV.
-
--}
-availableFields : Decoder (List String)
-availableFields =
-    Decoder
-        (\_ fieldNames _ _ ->
-            Ok (Dict.keys fieldNames)
-=======
 {-| Like `field`, parse a value at a named column. The parsing succeeds even if the column is missing.
 
     decodeCsv
@@ -408,7 +394,21 @@
 
             else
                 Ok Nothing
->>>>>>> 5ac842ee
+        )
+
+
+{-| Returns all available field names. The behavior depends on your configuration:
+
+  - `NoFieldNames`: Always decodes to an empty list.
+  - `CustomFieldNames`: Decodes to the provided list.
+  - `FieldNamesFromFirstRow`: Returns the first row of the CSV.
+
+-}
+availableFields : Decoder (List String)
+availableFields =
+    Decoder
+        (\_ fieldNames _ _ ->
+            Ok (Dict.keys fieldNames)
         )
 
 
